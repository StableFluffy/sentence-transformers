--- conflicted
+++ resolved
@@ -3,7 +3,6 @@
 from .BinaryCrossEntropyLoss import BinaryCrossEntropyLoss
 from .CachedMultipleNegativesRankingLoss import CachedMultipleNegativesRankingLoss
 from .CrossEntropyLoss import CrossEntropyLoss
-<<<<<<< HEAD
 from .LambdaLoss import (
     LambdaLoss,
     LambdaRankScheme,
@@ -12,9 +11,7 @@
     NDCGLoss2Scheme,
     NoWeighingScheme,
 )
-=======
 from .ListNetLoss import ListNetLoss
->>>>>>> 2ec81c5f
 from .MarginMSELoss import MarginMSELoss
 from .MSELoss import MSELoss
 from .MultipleNegativesRankingLoss import MultipleNegativesRankingLoss
@@ -26,14 +23,11 @@
     "CachedMultipleNegativesRankingLoss",
     "MarginMSELoss",
     "MSELoss",
-<<<<<<< HEAD
+    "ListNetLoss",
     "LambdaLoss",
     "NoWeighingScheme",
     "NDCGLoss1Scheme",
     "NDCGLoss2Scheme",
     "LambdaRankScheme",
     "NDCGLoss2PPScheme",
-=======
-    "ListNetLoss",
->>>>>>> 2ec81c5f
 ]